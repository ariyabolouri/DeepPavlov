{
  "dataset_reader": {
    "name": "dstc2_reader",
    "data_path": "dstc2"
  },
  "dataset_iterator": {
    "name": "dialog_iterator"
  },
  "chainer": {
    "in": ["x"],
    "in_y": ["y"],
    "out": ["y_predicted"],
    "pipe": [
      {
        "id": "token_vocab",
        "fit_on": ["x"],
        "name": "default_vocab",
        "level": "token",
        "tokenizer": { "name": "split_tokenizer" },
        "save_path": "vocabs/token.dict",
        "load_path": "vocabs/token.dict"
      },
      {
        "in": ["x"],
        "in_y": ["y"],
        "out": ["y_predicted"],
        "main": true,
        "name": "go_bot",
        "debug": false,
        "word_vocab": "#token_vocab",
        "template_path": "dstc2/dstc2-templates.txt",
        "use_action_mask": false,
        "db_result_during_interaction": {
          "addr": "Sobina Square, 1/4",
          "area": "north",
          "food": "russian",
          "phone": "+7(965)173-37-33",
          "postcode": "141700",
          "pricerange": "cheap"
        },
        "network_parameters": {
          "load_path": "gobot_dstc2/model",
          "save_path": "gobot_dstc2/model",
          "learning_rate": 0.002,
          "dropout_rate": 0.8,
          "hidden_size": 128,
          "dense_size": 64
        },
        "slot_filler": {
          "config_path": "../deeppavlov/configs/ner/slotfill_dstc2.json"
        },
        "intent_classifier": {
<<<<<<< HEAD
          "name": "intent_model",
          "save_path": "intents/intent_cnn_v3",
          "load_path": "intents/intent_cnn_v3",
          "classes": "#classes_vocab.keys()",
          "train_now": true,
          "kernel_sizes_cnn": [
            1,
            2,
            3
          ],
          "filters_cnn": 512,
          "confident_threshold": 0.5,
          "optimizer": "Adam",
          "lear_rate": 0.1,
          "lear_rate_decay": 0.1,
          "loss": "binary_crossentropy",
          "text_size": 15,
          "coef_reg_cnn": 1e-4,
          "coef_reg_den": 1e-4,
          "dropout_rate": 0.5,
          "dense_size": 100,
          "model_name": "cnn_model",
          "embedder": {
            "name": "fasttext",
            "save_path": "embeddings/dstc2_fastText_model.bin",
            "load_path": "embeddings/dstc2_fastText_model.bin",
            "dim": 100
          },
          "tokenizer": {
            "name": "nltk_tokenizer",
            "tokenizer": "wordpunct_tokenize"
          }
=======
          "config_path": "../deeppavlov/configs/intents/intents_dstc2.json"
>>>>>>> 5c40f11c
        },
        "embedder": null,
        "bow_embedder": {
          "name": "bow"
        },
        "tokenizer": {
          "name": "stream_spacy_tokenizer",
          "lowercase": false
        },
        "tracker": {
          "name": "featurized_tracker",
          "slot_names": ["pricerange", "this", "area", "slot", "food", "name"]
        }
      }
    ]
  },
  "train": {
    "epochs": 200,
    "batch_size": 2,

    "metrics": ["per_item_dialog_accuracy"],
    "validation_patience": 20,
    "val_every_n_epochs": 1,

    "log_every_n_batches": -1,
    "log_every_n_epochs": 1,
    "show_examples": false
  },
  "metadata": {
    "labels": {
      "telegram_utils": "GoalOrientedBot"
    }
  }
}<|MERGE_RESOLUTION|>--- conflicted
+++ resolved
@@ -50,42 +50,7 @@
           "config_path": "../deeppavlov/configs/ner/slotfill_dstc2.json"
         },
         "intent_classifier": {
-<<<<<<< HEAD
-          "name": "intent_model",
-          "save_path": "intents/intent_cnn_v3",
-          "load_path": "intents/intent_cnn_v3",
-          "classes": "#classes_vocab.keys()",
-          "train_now": true,
-          "kernel_sizes_cnn": [
-            1,
-            2,
-            3
-          ],
-          "filters_cnn": 512,
-          "confident_threshold": 0.5,
-          "optimizer": "Adam",
-          "lear_rate": 0.1,
-          "lear_rate_decay": 0.1,
-          "loss": "binary_crossentropy",
-          "text_size": 15,
-          "coef_reg_cnn": 1e-4,
-          "coef_reg_den": 1e-4,
-          "dropout_rate": 0.5,
-          "dense_size": 100,
-          "model_name": "cnn_model",
-          "embedder": {
-            "name": "fasttext",
-            "save_path": "embeddings/dstc2_fastText_model.bin",
-            "load_path": "embeddings/dstc2_fastText_model.bin",
-            "dim": 100
-          },
-          "tokenizer": {
-            "name": "nltk_tokenizer",
-            "tokenizer": "wordpunct_tokenize"
-          }
-=======
           "config_path": "../deeppavlov/configs/intents/intents_dstc2.json"
->>>>>>> 5c40f11c
         },
         "embedder": null,
         "bow_embedder": {

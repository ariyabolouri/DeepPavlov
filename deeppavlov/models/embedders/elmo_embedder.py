--- conflicted
+++ resolved
@@ -72,7 +72,7 @@
     .. code:: bash
 
         python -m deeppavlov install elmo_ru-news
-        
+
     Examples:
         >>> from deeppavlov.models.embedders.elmo_embedder import ELMoEmbedder
         >>> elmo = ELMoEmbedder("http://files.deeppavlov.ai/deeppavlov_data/elmo_ru-news_wmt11-16_1.5M_steps.tar.gz")
@@ -132,18 +132,10 @@
 
 
     """
-<<<<<<< HEAD
-    def __init__(self, spec: str, elmo_output_names: Optional[List] = None, dim: Optional[int] = None, pad_zero: bool = False,
-                 concat_last_axis: bool = True, max_token: Optional[int] = None, mini_batch_size: int = 32, cache=False,
-                 **kwargs) -> None:
-
-        self.cache = cache
-=======
     def __init__(self, spec: str, elmo_output_names: Optional[List] = None,
                  dim: Optional[int] = None, pad_zero: bool = False,
                  concat_last_axis: bool = True, max_token: Optional[int] = None,
                  mini_batch_size: int = 32, **kwargs) -> None:
->>>>>>> 8f014e1c
 
         self.spec = spec if '://' in spec else str(expand_path(spec))
 
@@ -198,14 +190,10 @@
         tokens_ph = tf.placeholder(shape=(None, None), dtype=tf.string, name='tokens')
         tokens_length_ph = tf.placeholder(shape=(None,), dtype=tf.int32, name='tokens_length')
 
-        elmo_outputs = elmo_module(
-                                    inputs={
-                                        "tokens": tokens_ph,
-                                        "sequence_len": tokens_length_ph
-                                    },
-                                    signature="tokens",
-                                    as_dict=True
-                                   )
+        elmo_outputs = elmo_module(inputs={"tokens": tokens_ph,
+                                           "sequence_len": tokens_length_ph},
+                                   signature="tokens",
+                                   as_dict=True)
 
         sess.run(tf.global_variables_initializer())
 
@@ -321,5 +309,4 @@
         yield from ['<S>', '</S>', '<UNK>']
 
     def destroy(self):
-        if not self.chache:
-            self.sess.close()+        self.sess.close()
--- conflicted
+++ resolved
@@ -12,32 +12,24 @@
 # See the License for the specific language governing permissions and
 # limitations under the License.
 
-<<<<<<< HEAD
+import pickle
+from pathlib import Path
+from string import punctuation
 from logging import getLogger
-from typing import List, Tuple, Optional
-=======
-import pickle
-from logging import getLogger
-from string import punctuation
 from typing import List, Tuple, Optional, Dict
->>>>>>> 396ca9b1
 
 import numpy as np
 
+from deeppavlov.core.models.serializable import Serializable
 from deeppavlov.core.common.registry import register
-<<<<<<< HEAD
-from deeppavlov.models.kbqa.kb_answer_parser_base import KBBase
-=======
 from deeppavlov.core.models.component import Component
-from deeppavlov.core.models.serializable import Serializable
 from deeppavlov.models.kbqa.entity_linking import EntityLinker
->>>>>>> 396ca9b1
 
 log = getLogger(__name__)
 
 
 @register('kb_answer_parser_wikidata')
-class KBAnswerParserWikidata(KBBase):
+class KBAnswerParserWikidata(Component, Serializable):
     """
         This class generates an answer for a given question using Wikidata.
         It searches for matching triplet from the Wikidata with entity and
@@ -47,29 +39,50 @@
         answer entity.
     """
 
-    def __init__(self, top_k_classes: int, classes_vocab_keys: Tuple, debug: bool = False,
-                 relations_maping_filename: Optional[str] = None, templates_filename: Optional[str] = None,
-                 lang: str = None, *args, **kwargs) -> None:
+    def __init__(self, load_path: str, top_k_classes: int, linker: EntityLinker, classes_vocab_keys: Tuple,
+                 debug: bool = False, relations_maping_filename: str = None, templates_filename: str = None,
+                 return_confidences: bool = True, *args, **kwargs) -> None:
         """
 
         Args:
+            load_path: path to folder with wikidata files
             top_k_classes: number of relations with top k probabilities
+            linker: component `deeppavlov.models.kbqa.entity_linking`
             classes_vocab_keys: list of relations predicted by `deeppavlov.models.ner.network` model
             debug: whether to print entities and relations extracted from the question
             relations_maping_filename: file with the dictionary of ids(keys) and titles(values) of relations
             from Wikidata
             templates_filename: file with the dictionary of question templates(keys) and relations for these templates
             (values)
+            return_confidences: whether to return confidences of answers
             *args:
             **kwargs:
         """
+        super().__init__(save_path=None, load_path=load_path)
         self.top_k_classes = top_k_classes
         self.classes = list(classes_vocab_keys)
         self._debug = debug
         self._relations_filename = relations_maping_filename
         self._templates_filename = templates_filename
-        self.lang = lang
-        super().__init__(relations_maping_filename=self._relations_filename, *args, **kwargs)
+        self._q_to_name: Optional[Dict[str, Dict[str, str]]] = None
+        self._relations_mapping: Optional[Dict[str, str]] = None
+        self.templates: Optional[Dict[str, str]] = None
+        self.return_confidences = return_confidences
+        self.linker = linker
+        self.load()
+
+    def load(self) -> None:
+        with open(self.load_path, 'rb') as fl:
+            self._q_to_name = pickle.load(fl)
+        if self._relations_filename is not None:
+            with open(self.load_path.parent / self._relations_filename, 'rb') as f:
+                self._relations_mapping = pickle.load(f)
+        if self._templates_filename is not None:
+            with open(self.load_path.parent / self._templates_filename, 'rb') as t:
+                self.templates = pickle.load(t)
+
+    def save(self) -> None:
+        pass
 
     def __call__(self, tokens_batch: List[List[str]],
                  tags_batch: List[List[int]],
@@ -80,10 +93,10 @@
         confidences_batch = []
 
         for tokens, tags, relations_probs in zip(tokens_batch, tags_batch, relations_probs_batch):
-            is_kbqa = self.is_kbqa_question(tokens, self.lang)
+            is_kbqa = self.is_kbqa_question(tokens)
             if is_kbqa:
                 if self._templates_filename is not None:
-                    entity_from_template, relation_from_template = self.template_matcher(tokens)
+                    entity_from_template, relation_from_template = self.entities_and_rels_from_templates(tokens)
                 else:
                     entity_from_template = None
                 if entity_from_template:
@@ -92,7 +105,7 @@
                         log.debug("entity {}, relation {}".format(entity_from_template, relation_title))
                     entity_triplets, entity_linking_confidences = self.linker(entity_from_template, tokens)
                     relation_prob = 1.0
-                    obj, confidence = self.match_triplet(entity_triplets,
+                    obj, confidence = self._match_triplet(entity_triplets,
                                                           entity_linking_confidences,
                                                           [relation_from_template],
                                                           [relation_prob])
@@ -102,28 +115,59 @@
                     top_k_relations, top_k_probs = self._parse_relations_probs(relations_probs)
                     top_k_relation_names = [self._relations_mapping[rel] for rel in top_k_relations]
                     if self._debug:
-<<<<<<< HEAD
-                        log.debug("entity_from_ner {}, top k relations {}" .format(str(entity_from_ner), str(top_k_relation_names)))
-                    obj, confidence = self.match_triplet(entity_triplets,
-                                                         entity_linking_confidences,
-                                                         top_k_relations,
-                                                         top_k_probs)
-=======
-                        log.debug("top k relations {}".format(str(top_k_relation_names)))
+                        log.debug("top k relations {}" .format(str(top_k_relation_names)))
                     obj, confidence = self._match_triplet(entity_triplets,
                                                           entity_linking_confidences,
                                                           top_k_relations,
                                                           top_k_probs)
->>>>>>> 396ca9b1
                 objects_batch.append(obj)
                 confidences_batch.append(confidence)
             else:
                 objects_batch.append('')
                 confidences_batch.append(0.0)
 
-        parsed_objects_batch, confidences_batch = self.parse_wikidata_object(objects_batch, confidences_batch)
-
-        return parsed_objects_batch, confidences_batch
+        parsed_objects_batch, confidences_batch = self._parse_wikidata_object(objects_batch, confidences_batch)
+        if self.return_confidences:
+            return parsed_objects_batch, confidences_batch
+        else:
+            return parsed_objects_batch
+
+    def _parse_wikidata_object(self,
+                               objects_batch: List[str],
+                               confidences_batch: List[float]) -> Tuple[List[str], List[float]]:
+        parsed_objects = []
+        for n, obj in enumerate(objects_batch):
+            if len(obj) > 0:
+                if obj.startswith('Q'):
+                    if obj in self._q_to_name:
+                        parsed_object = self._q_to_name[obj]["name"]
+                        parsed_objects.append(parsed_object)
+                    else:
+                        parsed_objects.append('Not Found')
+                        confidences_batch[n] = 0.0
+                else:
+                    parsed_objects.append(obj)
+            else:
+                parsed_objects.append('Not Found')
+                confidences_batch[n] = 0.0
+        return parsed_objects, confidences_batch
+
+    @staticmethod
+    def _match_triplet(entity_triplets: List[List[str]],
+                       entity_linking_confidences: List[float],
+                       relations: List[int],
+                       relations_probs: List[float]) -> Tuple[str, float]:
+        obj = ''
+        confidence = 0.0
+        for predicted_relation, rel_prob in zip(relations, relations_probs):
+            for entities, linking_confidence in zip(entity_triplets, entity_linking_confidences):
+                for rel_triplets in entities:
+                    relation_from_wiki = rel_triplets[0]
+                    if predicted_relation == relation_from_wiki:
+                        obj = rel_triplets[1]
+                        confidence = linking_confidence * rel_prob
+                        return obj, confidence
+        return obj, confidence
 
     def _parse_relations_probs(self, probs: List[float]) -> Tuple[List[str], List[str]]:
         top_k_inds = np.asarray(probs).argsort()[-self.top_k_classes:][::-1]
@@ -135,13 +179,10 @@
     def extract_entities(tokens: List[str], tags: List[str]) -> str:
         entity = []
         for j, tok in enumerate(tokens):
-            if tags[j] != 'O' and tags[j] != 0:
+            if tags[j] != 0:  # TODO: replace with tag 'O' (not necessary 0)
                 entity.append(tok)
         entity = ' '.join(entity)
 
-<<<<<<< HEAD
-        return entity
-=======
         return entity
 
     def entities_and_rels_from_templates(self, tokens: List[List[str]]) -> Tuple[str, int]:
@@ -153,20 +194,19 @@
             if template_start in s_sanitized and template_end in s_sanitized:
                 template_start_pos = s_sanitized.find(template_start)
                 template_end_pos = s_sanitized.find(template_end)
-                ent_cand = s_sanitized[template_start_pos + len(template_start): template_end_pos or len(s_sanitized)]
+                ent_cand = s_sanitized[template_start_pos+len(template_start): template_end_pos or len(s_sanitized)]
                 if len(ent_cand) < len(ent) or len(ent) == 0:
                     ent = ent_cand
                     relation = self.templates[template]
         return ent, relation
 
     def is_kbqa_question(self, question_tokens: List[List[str]]) -> bool:
-        not_kbqa_question_templates = ["почему", "когда будет", "что будет", "что если", "для чего ", "как ",
+        not_kbqa_question_templates = ["почему", "когда будет", "что будет", "что если", "для чего ", "как ", \
                                        "что делать", "зачем", "что может"]
-        kbqa_question_templates = ["как зовут", "как называется", "как звали", "как ты думаешь", "как твое мнение",
+        kbqa_question_templates = ["как зовут", "как называется", "как звали", "как ты думаешь", "как твое мнение", \
                                    "как ты считаешь"]
         question_init = ' '.join(question_tokens)
         question = ''.join([ch for ch in question_init if ch not in punctuation]).lower()
         is_kbqa = (all(template not in question for template in not_kbqa_question_templates) or
                    all(template in question for template in kbqa_question_templates))
-        return is_kbqa
->>>>>>> 396ca9b1
+        return is_kbqa
--- conflicted
+++ resolved
@@ -198,11 +198,8 @@
         labels = proba2labels(preds, confident_threshold=self.opt['confident_threshold'], classes=self.classes)
         return labels, [dict(zip(self.classes, preds[i])) for i in range(preds.shape[0])]
 
-<<<<<<< HEAD
-=======
     def reset(self):
         pass
->>>>>>> cbb38d47
 
     def cnn_model(self, params):
         """

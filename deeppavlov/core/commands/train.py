--- conflicted
+++ resolved
@@ -92,12 +92,8 @@
     return chainer
 
 
-<<<<<<< HEAD
 def train_evaluate_model_from_config(config: [str, Path, dict], to_train=True, to_validate=True) -> Union[Dict, None]:
-=======
-def train_evaluate_model_from_config(config: [str, Path, dict], to_train: bool = True, to_validate: bool = True) -> None:
     """Make training and evaluation of the model described in corresponding configuration file."""
->>>>>>> abdf70cf
     if isinstance(config, (str, Path)):
         config = read_json(config)
     set_deeppavlov_root(config)

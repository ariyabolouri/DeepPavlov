--- conflicted
+++ resolved
@@ -328,48 +328,6 @@
             return self._infer(x)
         return self.infer_on_batch(x)
 
-<<<<<<< HEAD
-    def evaluate(self, data):
-        metrics = DialogMetrics(self.n_actions)
-
-        for batch in data:
-            for dialog in zip(*batch):
-
-                self.reset()
-                metrics.n_dialogs += 1
-                d_features, d_actions, d_masks = [], [], []
-
-                for context, response in zip(*dialog):
-
-                    #probs = self.network.infer(
-                    pred_id = self.network.infer(
-                        self._encode_context(context['text'],
-                                             context.get('db_result')),
-                        self._action_mask()
-                    #    ,prob=True
-                    )
-                    #pred_id = np.argmax(probs)
-                    if context.get('db_result') is not None:
-                        self.db_result = context['db_result']
-
-                    # predicted probabilities instead of true action
-                    # teacher-forcing previous action
-                    action_id = self._encode_response(response['act'])
-                    self.prev_action *= 0
-                    self.prev_action[action_id] = 1
-
-                    pred = self._decode_response(pred_id).lower()
-                    true = self.tokenizer.infer(response['text'].lower().split())
-
-                    # update metrics
-                    metrics.n_examples += 1
-                    metrics.conf_matrix[pred_id, action_id] += 1
-                    metrics.n_corr_examples += int(pred == true)
-
-        return metrics
-
-=======
->>>>>>> 808c4e48
     def reset(self):
         self.tracker.reset_state()
         self.db_result = None
